#!/bin/bash
set -e
set -x
set -u

WORKDIR=${WORK:-/work}
arr=$@
tmp_var=$( IFS=$' '; echo "${arr[*]}" )
example_id=${tmp_var//[^A-Za-z0-9_-]/_}

mkdir -p ${HOME}/.nipype ${WORKDIR}/logs/example_${example_id} ${WORKDIR}/tests ${WORKDIR}/crashfiles
echo "[logging]" > ${HOME}/.nipype/nipype.cfg
echo "workflow_level = DEBUG" >> ${HOME}/.nipype/nipype.cfg
echo "interface_level = DEBUG" >> ${HOME}/.nipype/nipype.cfg
echo "utils_level = DEBUG" >> ${HOME}/.nipype/nipype.cfg
echo "log_to_file = true" >> ${HOME}/.nipype/nipype.cfg
echo "log_directory = ${WORKDIR}/logs/example_${example_id}" >> ${HOME}/.nipype/nipype.cfg

echo '[execution]' >> ${HOME}/.nipype/nipype.cfg
echo 'crashfile_format = txt' >> ${HOME}/.nipype/nipype.cfg

if [[ "${NIPYPE_RESOURCE_MONITOR:-0}" == "1" ]]; then
<<<<<<< HEAD
	echo '[monitoring]' >> ${HOME}/.nipype/nipype.cfg
=======
    echo '[monitoring]' >> ${HOME}/.nipype/nipype.cfg
>>>>>>> 404a1c96
    echo 'enabled = true' >> ${HOME}/.nipype/nipype.cfg
    echo 'sample_frequency = 3' >> ${HOME}/.nipype/nipype.cfg
fi

# Set up coverage
export COVERAGE_FILE=${WORKDIR}/tests/.coverage.${example_id}
if [ "$2" == "MultiProc" ]; then
	echo "concurrency = multiprocessing" >> /src/nipype/.coveragerc
fi

coverage run /src/nipype/tools/run_examples.py $@
exit_code=$?

if [[ "${NIPYPE_RESOURCE_MONITOR:-0}" == "1" ]]; then
	cp resource_monitor.json 2>/dev/null ${WORKDIR}/logs/example_${example_id}/ || :
fi
# Collect crashfiles and generate xml report
coverage xml -o ${WORKDIR}/tests/smoketest_${example_id}.xml
find /work -maxdepth 1 -name "crash-*" -exec mv {} ${WORKDIR}/crashfiles/ \;
exit $exit_code<|MERGE_RESOLUTION|>--- conflicted
+++ resolved
@@ -20,11 +20,7 @@
 echo 'crashfile_format = txt' >> ${HOME}/.nipype/nipype.cfg
 
 if [[ "${NIPYPE_RESOURCE_MONITOR:-0}" == "1" ]]; then
-<<<<<<< HEAD
-	echo '[monitoring]' >> ${HOME}/.nipype/nipype.cfg
-=======
     echo '[monitoring]' >> ${HOME}/.nipype/nipype.cfg
->>>>>>> 404a1c96
     echo 'enabled = true' >> ${HOME}/.nipype/nipype.cfg
     echo 'sample_frequency = 3' >> ${HOME}/.nipype/nipype.cfg
 fi

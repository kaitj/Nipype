--- conflicted
+++ resolved
@@ -75,15 +75,8 @@
 If you're adding a new tool from an existing neuroimaging toolkit (e.g., 3dDeconvolve from AFNI), 
 check out the [guide for adding new interfaces to Nipype][link_new_interfaces].
 
-<<<<<<< HEAD
 When you are working on your changes, test frequently to ensure you are not breaking the existing code.
 For more on testing, please see [the testing section of Nipype documentation](http://nipype.readthedocs.io/en/latest/devel/testing_nipype.html).
-=======
-To confirm that your changes worked as intended, [clone your fork][link_cloning] to create a local directory.
-In this local directory, run `pip install -e .[dev]`.
-This will add your version of nipype to your local python environment and
-install dependencies needed for development.
->>>>>>> 88dbce1c
 
 Before pushing your changes to GitHub, run `make check-before-commit`. This will remove trailing spaces, create new auto tests,
 test the entire package, and build the documentation.

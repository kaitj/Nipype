# emacs: -*- mode: python; py-indent-offset: 4; indent-tabs-mode: nil -*-
# vi: set ft=python sts=4 ts=4 sw=4 et:
"""
Traits extension
................

This module contains Trait classes that we've pulled from the
traits source and fixed due to various bugs.  File and Directory are
redefined as the release version had dependencies on TraitsUI, which
we do not want Nipype to depend on.  At least not yet.

Undefined class was missing the __len__ operator, causing edit_traits
and configure_traits to fail on List objects.  Even though we don't
require TraitsUI, this bug was the only thing preventing us from
popping up GUIs which users like.

These bugs have been in Traits v3.3.0 and v3.2.1.  We have reported
all of these bugs and they've been fixed in enthought svn repository
(usually by Robert Kern).

"""
<<<<<<< HEAD
import os
=======
from __future__ import (print_function, division, unicode_literals,
                        absolute_import)

from builtins import str, bytes
>>>>>>> e7ab9cb2
from collections import Sequence

# perform all external trait imports here
from traits import __version__ as traits_version
import traits.api as traits
from traits.trait_handlers import TraitType, NoDefaultSpecified
from traits.trait_base import _Undefined

from traits.api import Unicode
<<<<<<< HEAD
=======
from future import standard_library
from ...utils.filemanip import Path, USING_PATHLIB2

if USING_PATHLIB2:
    from future.types.newstr import newstr

>>>>>>> e7ab9cb2

if traits_version < '3.7.0':
    raise ImportError('Traits version 3.7.0 or higher must be installed')

<<<<<<< HEAD
=======
standard_library.install_aliases()

IMG_FORMATS = {
    'afni': ('.HEAD', '.BRIK'),
    'cifti2': ('.nii', '.nii.gz'),
    'dicom': ('.dcm', '.IMA', '.tar', '.tar.gz'),
    'gifti': ('.gii', '.gii.gz'),
    'mgh': ('.mgh', '.mgz', '.mgh.gz'),
    'nifti1': ('.nii', '.nii.gz', '.hdr', '.img', '.img.gz'),
    'nifti2': ('.nii', '.nii.gz'),
    'nrrd': ('.nrrd', '.nhdr'),
}
IMG_ZIP_FMT = set(['.nii.gz', 'tar.gz', '.gii.gz', '.mgz', '.mgh.gz', 'img.gz'])

"""
The functions that pop-up the Traits GUIs, edit_traits and
configure_traits, were failing because all of our inputs default to
Undefined deep and down in traits/ui/wx/list_editor.py it checks for
the len() of the elements of the list.  The _Undefined class in traits
does not define the __len__ method and would error.  I tried defining
our own Undefined and even sublassing Undefined, but both of those
failed with a TraitError in our initializer when we assign the
Undefined to the inputs because of an incompatible type:

TraitError: The 'vertical_gradient' trait of a BetInputSpec instance must be \
a float, but a value of <undefined> <class 'nipype.interfaces.traits._Undefined'> was specified.

So... in order to keep the same type but add the missing method, I
monkey patched.
"""


def _length(self):
    return 0


##########################################################################
# Apply monkeypatch here
_Undefined.__len__ = _length
##########################################################################

Undefined = _Undefined()

>>>>>>> e7ab9cb2

class Str(Unicode):
    """Replaces the default traits.Str based in bytes."""


# Monkeypatch Str and DictStrStr for Python 2 compatibility
traits.Str = Str
DictStrStr = traits.Dict((bytes, str), (bytes, str))
traits.DictStrStr = DictStrStr


class BasePath(TraitType):
    """Defines a trait whose value must be a valid filesystem path."""

    # A description of the type of value this trait accepts:
    exists = False
    resolve = False
    _is_file = False
    _is_dir = False

    @property
    def info_text(self):
        """Create the trait's general description."""
        info_text = 'a pathlike object or string'
        if any((self.exists, self._is_file, self._is_dir)):
            info_text += ' representing a'
            if self.exists:
                info_text += 'n existing'
            if self._is_file:
                info_text += ' file'
            elif self._is_dir:
                info_text += ' directory'
            else:
                info_text += ' file or directory'
        return info_text

    def __init__(self, value=Undefined, exists=False, resolve=False, **metadata):
        """Create a BasePath trait."""
        self.exists = exists
        self.resolve = resolve
        super(BasePath, self).__init__(value, **metadata)

    def validate(self, objekt, name, value, return_pathlike=False):
        """Validate a value change."""
        try:
            if USING_PATHLIB2 and isinstance(value, newstr):
                value = '%s' % value  # pathlib2 doesn't like newstr
            value = Path(value)  # Use pathlib's validation
        except Exception:
            self.error(objekt, name, str(value))

        if self.exists:
            if not value.exists():
                self.error(objekt, name, str(value))

            if self._is_file and not value.is_file():
                self.error(objekt, name, str(value))

            if self._is_dir and not value.is_dir():
                self.error(objekt, name, str(value))

        if self.resolve:
            value = value.resolve(strict=self.exists)

        if not return_pathlike:
            value = str(value)

        return value

class Directory(BasePath):
    """
    Defines a trait whose value must be a directory path.

    >>> from nipype.interfaces.base import Directory, TraitedSpec, TraitError
    >>> class A(TraitedSpec):
    ...     foo = Directory(exists=False)
    >>> a = A()
    >>> a.foo
    <undefined>

    >>> a.foo = '/some/made/out/path'
    >>> a.foo
    '/some/made/out/path'

    >>> class A(TraitedSpec):
    ...     foo = Directory(exists=False, resolve=True)
    >>> a = A(foo='relative_dir')
    >>> a.foo  # doctest: +ELLIPSIS
    '.../relative_dir'

    >>> class A(TraitedSpec):
    ...     foo = Directory(exists=True, resolve=True)
    >>> a = A()
    >>> a.foo = 'relative_dir'  # doctest: +IGNORE_EXCEPTION_DETAIL
    Traceback (most recent call last):
    TraitError:

    >>> from os import mkdir
    >>> mkdir('relative_dir')
    >>> a.foo = 'relative_dir'
    >>> a.foo  # doctest: +ELLIPSIS
    '.../relative_dir'

    >>> class A(TraitedSpec):
    ...     foo = Directory(exists=True, resolve=False)
    >>> a = A(foo='relative_dir')
    >>> a.foo
    'relative_dir'

    >>> class A(TraitedSpec):
    ...     foo = Directory('tmpdir')
    >>> a = A()
    >>> a.foo  # doctest: +ELLIPSIS
    <undefined>

    >>> class A(TraitedSpec):
    ...     foo = Directory('tmpdir', usedefault=True)
    >>> a = A()
    >>> a.foo  # doctest: +ELLIPSIS
    'tmpdir'

    """

    _is_dir = True


class File(BasePath):
    """
    Defines a trait whose value must be a file path.

    >>> from nipype.interfaces.base import File, TraitedSpec, TraitError
    >>> class A(TraitedSpec):
    ...     foo = File()
    >>> a = A()
    >>> a.foo
    <undefined>

    >>> a.foo = '/some/made/out/path/to/file'
    >>> a.foo
    '/some/made/out/path/to/file'

    >>> class A(TraitedSpec):
    ...     foo = File(exists=False, resolve=True)
    >>> a = A(foo='idontexist.txt')
    >>> a.foo  # doctest: +ELLIPSIS
    '.../idontexist.txt'

    >>> class A(TraitedSpec):
    ...     foo = File(exists=True, resolve=True)
    >>> a = A()
    >>> a.foo = 'idontexist.txt'  # doctest: +IGNORE_EXCEPTION_DETAIL
    Traceback (most recent call last):
    TraitError:

    >>> open('idoexist.txt', 'w').close()
    >>> a.foo = 'idoexist.txt'
    >>> a.foo  # doctest: +ELLIPSIS
    '.../idoexist.txt'

    >>> class A(TraitedSpec):
    ...     foo = File('idoexist.txt')
    >>> a = A()
    >>> a.foo
    <undefined>

    >>> class A(TraitedSpec):
    ...     foo = File('idoexist.txt', usedefault=True)
    >>> a = A()
    >>> a.foo
    'idoexist.txt'

    >>> class A(TraitedSpec):
    ...     foo = File(exists=True, resolve=True, extensions=['.txt', 'txt.gz'])
    >>> a = A()
    >>> a.foo = 'idoexist.badtxt'  # doctest: +IGNORE_EXCEPTION_DETAIL
    Traceback (most recent call last):
    TraitError:

    >>> a.foo = 'idoexist.txt'
    >>> a.foo  # doctest: +ELLIPSIS
    '.../idoexist.txt'

    >>> class A(TraitedSpec):
    ...     foo = File(extensions=['.nii', '.nii.gz'])
    >>> a = A()
    >>> a.foo = 'badext.txt'  # doctest: +IGNORE_EXCEPTION_DETAIL
    Traceback (most recent call last):
    TraitError:

    >>> class A(TraitedSpec):
    ...     foo = File(extensions=['.nii', '.nii.gz'])
    >>> a = A()
    >>> a.foo = 'goodext.nii'
    >>> a.foo
    'goodext.nii'

    >>> a = A()
    >>> a.foo = 'idontexist.000.nii'
    >>> a.foo  # doctest: +ELLIPSIS
    'idontexist.000.nii'

    >>> a = A()
    >>> a.foo = 'idontexist.000.nii.gz'
    >>> a.foo  # doctest: +ELLIPSIS
    'idontexist.000.nii.gz'

    """

    _is_file = True
    _exts = None

    def __init__(self, value=NoDefaultSpecified, exists=False, resolve=False,
                 allow_compressed=True, extensions=None, **metadata):
        """Create a File trait."""
        if extensions is not None:
            if isinstance(extensions, (bytes, str)):
                extensions = [extensions]

            if allow_compressed is False:
                extensions = list(set(extensions) - IMG_ZIP_FMT)

            self._exts = sorted(set(['.%s' % ext if not ext.startswith('.') else ext
                                     for ext in extensions]))

        super(File, self).__init__(value=value, exists=exists, resolve=resolve,
                                   extensions=self._exts, **metadata)

    def validate(self, objekt, name, value, return_pathlike=False):
        """Validate a value change."""
        value = super(File, self).validate(objekt, name, value, return_pathlike=True)
        if self._exts:
            fname = value.name
            if not any((fname.endswith(e) for e in self._exts)):
                self.error(objekt, name, str(value))

        if not return_pathlike:
            value = str(value)

        return value


class ImageFile(File):
    """Defines a trait whose value must be a known neuroimaging file."""

    def __init__(self, value=NoDefaultSpecified, exists=False,
                 resolve=False, types=None, **metadata):
        """Create an ImageFile trait."""
        extensions = None
        if types is not None:
            if isinstance(types, (bytes, str)):
                types = [types]

            if set(types) - set(IMG_FORMATS.keys()):
                invalid = set(types) - set(IMG_FORMATS.keys())
                raise ValueError("""\
Unknown value(s) %s for metadata type of an ImageFile input.\
""" % ', '.join(['"%s"' % t for t in invalid]))
            extensions = [ext for t in types for ext in IMG_FORMATS[t]]

        super(ImageFile, self).__init__(
            value=value, exists=exists, extensions=extensions,
            resolve=resolve, **metadata)


def isdefined(objekt):
    return not isinstance(objekt, _Undefined)


def has_metadata(trait, metadata, value=None, recursive=True):
    '''
    Checks if a given trait has a metadata (and optionally if it is set to particular value)
    '''
    count = 0
    if hasattr(trait, "_metadata") and metadata in list(
            trait._metadata.keys()) and (trait._metadata[metadata] == value
                                         or value is None):
        count += 1
    if recursive:
        if hasattr(trait, 'inner_traits'):
            for inner_trait in trait.inner_traits():
                count += has_metadata(inner_trait.trait_type, metadata,
                                      recursive)
        if hasattr(trait, 'handlers') and trait.handlers is not None:
            for handler in trait.handlers:
                count += has_metadata(handler, metadata, recursive)

    return count > 0


class MultiObject(traits.List):
    """ Abstract class - shared functionality of input and output MultiObject
    """

    def validate(self, objekt, name, value):

        # want to treat range and other sequences (except str) as list
        if not isinstance(value, (str, bytes)) and isinstance(
                value, Sequence):
            value = list(value)

        if not isdefined(value) or \
                (isinstance(value, list) and len(value) == 0):
            return Undefined

        newvalue = value

        inner_trait = self.inner_traits()[0]
        if not isinstance(value, list) \
            or (isinstance(inner_trait.trait_type, traits.List) and
                not isinstance(inner_trait.trait_type, InputMultiObject) and
                not isinstance(value[0], list)):
            newvalue = [value]
        value = super(MultiObject, self).validate(objekt, name, newvalue)

        if value:
            return value

        self.error(objekt, name, value)


class OutputMultiObject(MultiObject):
    """ Implements a user friendly traits that accepts one or more
    paths to files or directories. This is the output version which
    return a single string whenever possible (when it was set to a
    single value or a list of length 1). Default value of this trait
    is _Undefined. It does not accept empty lists.

    XXX This should only be used as a final resort. We should stick to
    established Traits to the extent possible.

    XXX This needs to be vetted by somebody who understands traits

    >>> from nipype.interfaces.base import OutputMultiObject, TraitedSpec
    >>> class A(TraitedSpec):
    ...     foo = OutputMultiObject(File(exists=False))
    >>> a = A()
    >>> a.foo
    <undefined>

    >>> a.foo = '/software/temp/foo.txt'
    >>> a.foo
    '/software/temp/foo.txt'

    >>> a.foo = ['/software/temp/foo.txt']
    >>> a.foo
    '/software/temp/foo.txt'

    >>> a.foo = ['/software/temp/foo.txt', '/software/temp/goo.txt']
    >>> a.foo
    ['/software/temp/foo.txt', '/software/temp/goo.txt']

    """

    def get(self, objekt, name):
        value = self.get_value(objekt, name)
        if len(value) == 0:
            return Undefined
        elif len(value) == 1:
            return value[0]
        else:
            return value

    def set(self, objekt, name, value):
        self.set_value(objekt, name, value)


class InputMultiObject(MultiObject):
    """ Implements a user friendly traits that accepts one or more
    paths to files or directories. This is the input version which
    always returns a list. Default value of this trait
    is _Undefined. It does not accept empty lists.

    XXX This should only be used as a final resort. We should stick to
    established Traits to the extent possible.

    XXX This needs to be vetted by somebody who understands traits

    >>> from nipype.interfaces.base import InputMultiObject, TraitedSpec
    >>> class A(TraitedSpec):
    ...     foo = InputMultiObject(File(exists=False))
    >>> a = A()
    >>> a.foo
    <undefined>

    >>> a.foo = '/software/temp/foo.txt'
    >>> a.foo
    ['/software/temp/foo.txt']

    >>> a.foo = ['/software/temp/foo.txt']
    >>> a.foo
    ['/software/temp/foo.txt']

    >>> a.foo = ['/software/temp/foo.txt', '/software/temp/goo.txt']
    >>> a.foo
    ['/software/temp/foo.txt', '/software/temp/goo.txt']

    """
    pass


InputMultiPath = InputMultiObject
OutputMultiPath = OutputMultiObject


def _rebase_path(value, cwd):
    if isinstance(value, list):
        return [_rebase_path(v, cwd) for v in value]

    try:
        value = Path(value)
    except TypeError:
        pass
    else:
        try:
            value = value.relative_to(cwd)
        except ValueError:
            pass
    return value


def _resolve_path(value, cwd):
    if isinstance(value, list):
        return [_resolve_path(v, cwd) for v in value]

    try:
        value = Path(value)
    except TypeError:
        pass
    else:
        if not value.is_absolute():
            value = Path(cwd).absolute() / value
    return value


def _recurse_on_path_traits(func, thistrait, value, cwd):
    """Run func recursively on BasePath-derived traits."""
    if thistrait.is_trait_type(BasePath):
        value = func(value, cwd)
    elif thistrait.is_trait_type(traits.List):
        innertrait, = thistrait.inner_traits
        if not isinstance(value, (list, tuple)):
            return _recurse_on_path_traits(func, innertrait, value, cwd)

        value = [_recurse_on_path_traits(func, innertrait, v, cwd)
                 for v in value]
    elif isinstance(value, dict) and thistrait.is_trait_type(traits.Dict):
        _, innertrait = thistrait.inner_traits
        value = {k: _recurse_on_path_traits(func, innertrait, v, cwd)
                 for k, v in value.items()}
    elif isinstance(value, tuple) and thistrait.is_trait_type(traits.Tuple):
        value = tuple([_recurse_on_path_traits(func, subtrait, v, cwd)
                       for subtrait, v in zip(thistrait.handler.types, value)])
    elif thistrait.is_trait_type(traits.TraitCompound):
        is_str = [isinstance(f, (traits.String, traits.BaseStr, traits.BaseBytes, Str))
                  for f in thistrait.handler.handlers]
        if any(is_str) and isinstance(value, (bytes, str)) and not value.startswith('/'):
            return value

        for subtrait in thistrait.handler.handlers:
            try:
                sb_instance = subtrait()
            except TypeError:
                return value
            else:
                value = _recurse_on_path_traits(func, sb_instance, value, cwd)

    return value


def rebase_path_traits(thistrait, value, cwd):
    """Rebase a BasePath-derived trait given an interface spec."""
    return _recurse_on_path_traits(_rebase_path, thistrait, value, cwd)


def resolve_path_traits(thistrait, value, cwd):
    """Resolve a BasePath-derived trait given an interface spec."""
    return _recurse_on_path_traits(_resolve_path, thistrait, value, cwd)<|MERGE_RESOLUTION|>--- conflicted
+++ resolved
@@ -19,14 +19,6 @@
 (usually by Robert Kern).
 
 """
-<<<<<<< HEAD
-import os
-=======
-from __future__ import (print_function, division, unicode_literals,
-                        absolute_import)
-
-from builtins import str, bytes
->>>>>>> e7ab9cb2
 from collections import Sequence
 
 # perform all external trait imports here
@@ -36,22 +28,13 @@
 from traits.trait_base import _Undefined
 
 from traits.api import Unicode
-<<<<<<< HEAD
-=======
-from future import standard_library
 from ...utils.filemanip import Path, USING_PATHLIB2
 
 if USING_PATHLIB2:
     from future.types.newstr import newstr
 
->>>>>>> e7ab9cb2
-
 if traits_version < '3.7.0':
     raise ImportError('Traits version 3.7.0 or higher must be installed')
-
-<<<<<<< HEAD
-=======
-standard_library.install_aliases()
 
 IMG_FORMATS = {
     'afni': ('.HEAD', '.BRIK'),
@@ -94,7 +77,6 @@
 
 Undefined = _Undefined()
 
->>>>>>> e7ab9cb2
 
 class Str(Unicode):
     """Replaces the default traits.Str based in bytes."""

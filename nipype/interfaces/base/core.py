# -*- coding: utf-8 -*-
# emacs: -*- mode: python; py-indent-offset: 4; indent-tabs-mode: nil -*-
# vi: set ft=python sts=4 ts=4 sw=4 et:
"""
Nipype interfaces core
......................


Defines the ``Interface`` API and the body of the
most basic interfaces.
The I/O specifications corresponding to these base
interfaces are found in the ``specs`` module.

"""
from __future__ import (print_function, division, unicode_literals,
                        absolute_import)

from builtins import object, open, str, bytes

from copy import deepcopy
from datetime import datetime as dt
import os
import platform
import subprocess as sp
import shlex
import sys
import simplejson as json
from dateutil.parser import parse as parseutc
from future import standard_library

from ... import config, logging, LooseVersion
from ...utils.provenance import write_provenance
from ...utils.misc import str2bool, rgetcwd
from ...utils.filemanip import (FileNotFoundError, split_filename,
                                which, get_dependencies)
from ...utils.subprocess import run_command

from ...external.due import due

from .traits_extension import traits, isdefined, TraitError
from .specs import (BaseInterfaceInputSpec, CommandLineInputSpec,
                    StdOutCommandLineInputSpec, MpiCommandLineInputSpec,
                    get_filecopy_info)
<<<<<<< HEAD

from .support import (Bunch, InterfaceResult, NipypeInterfaceError,
                      format_help)
=======
from .support import (Bunch, InterfaceResult, NipypeInterfaceError)
>>>>>>> fc85fefe

standard_library.install_aliases()

iflogger = logging.getLogger('nipype.interface')

PY35 = sys.version_info >= (3, 5)
PY3 = sys.version_info[0] > 2
VALID_TERMINAL_OUTPUT = [
    'stream', 'allatonce', 'file', 'file_split', 'file_stdout', 'file_stderr',
    'none'
]
__docformat__ = 'restructuredtext'


class Interface(object):
    """This is an abstract definition for Interface objects.

    It provides no functionality.  It defines the necessary attributes
    and methods all Interface objects should have.

    """

    input_spec = None  # A traited input specification
    output_spec = None  # A traited output specification
    _can_resume = False  # See property below
    _always_run = False  # See property below

    @property
    def can_resume(self):
        """Defines if the interface can reuse partial results after interruption.
        Only applies to interfaces being run within a workflow context."""
        return self._can_resume

    @property
    def always_run(self):
        """Should the interface be always run even if the inputs were not changed?
        Only applies to interfaces being run within a workflow context."""
        return self._always_run

    @property
    def version(self):
        """interfaces should implement a version property"""
        raise NotImplementedError

    @classmethod
    def _outputs(cls):
        """ Initializes outputs"""
        raise NotImplementedError

    @classmethod
    def help(cls, returnhelp=False):
        """ Prints class help """
        allhelp = format_help(cls)
        if returnhelp:
            return allhelp
        print(allhelp)
        return None  # R1710

    def __init__(self):
        """Subclasses must implement __init__"""
        raise NotImplementedError

    def run(self):
        """Execute the command."""
        raise NotImplementedError

    def aggregate_outputs(self, runtime=None, needed_outputs=None):
        """Called to populate outputs"""
        raise NotImplementedError

    def _list_outputs(self):
        """ List expected outputs"""
        raise NotImplementedError

    @classmethod
    def _get_filecopy_info(cls):
        """Provides information about file inputs to copy or link to cwd.
        Necessary for pipeline operation
        """
        iflogger.warning(
            '_get_filecopy_info member of Interface was deprecated '
            'in nipype-1.1.6 and will be removed in 1.2.0')
        return get_filecopy_info(cls)


class BaseInterface(Interface):
    """Implements common interface functionality.

    Implements
    ----------

    * Initializes inputs/outputs from input_spec/output_spec
    * Provides help based on input_spec and output_spec
    * Checks for mandatory inputs before running an interface
    * Runs an interface and returns results
    * Determines which inputs should be copied or linked to cwd

    This class does not implement aggregate_outputs, input_spec or
    output_spec. These should be defined by derived classes.

    This class cannot be instantiated.


    Relevant Interface attributes
    -----------------------------

    ``input_spec`` points to the traited class for the inputs
    ``output_spec`` points to the traited class for the outputs
    ``_redirect_x`` should be set to ``True`` when the interface requires
      connecting to a ``$DISPLAY`` (default is ``False``).
    ``resource_monitor`` if ``False`` prevents resource-monitoring this
      interface, if ``True`` monitoring will be enabled IFF the general
      Nipype config is set on (``resource_monitor = true``).


    """
    input_spec = BaseInterfaceInputSpec
    _version = None
    _additional_metadata = []
    _redirect_x = False
    references_ = []
    resource_monitor = True  # Enabled for this interface IFF enabled in the config

    def __init__(self, from_file=None, resource_monitor=None,
                 ignore_exception=False, **inputs):
        if not self.input_spec:
            raise Exception(
                'No input_spec in class: %s' % self.__class__.__name__)

        self.inputs = self.input_spec(**inputs)
        self.ignore_exception = ignore_exception

        if resource_monitor is not None:
            self.resource_monitor = resource_monitor

        if from_file is not None:
            self.load_inputs_from_json(from_file, overwrite=True)

            for name, value in list(inputs.items()):
                setattr(self.inputs, name, value)

    def _outputs(self):
        """ Returns a bunch containing output fields for the class
        """
        outputs = None
        if self.output_spec:
            outputs = self.output_spec()

        return outputs

    def _check_requires(self, spec, name, value):
        """ check if required inputs are satisfied
        """
        if spec.requires:
            values = [
                not isdefined(getattr(self.inputs, field))
                for field in spec.requires
            ]
            if any(values) and isdefined(value):
                msg = ("%s requires a value for input '%s' because one of %s "
                       "is set. For a list of required inputs, see %s.help()" %
                       (self.__class__.__name__, name,
                        ', '.join(spec.requires), self.__class__.__name__))
                raise ValueError(msg)

    def _check_xor(self, spec, name, value):
        """ check if mutually exclusive inputs are satisfied
        """
        if spec.xor:
            values = [
                isdefined(getattr(self.inputs, field)) for field in spec.xor
            ]
            if not any(values) and not isdefined(value):
                msg = ("%s requires a value for one of the inputs '%s'. "
                       "For a list of required inputs, see %s.help()" %
                       (self.__class__.__name__, ', '.join(spec.xor),
                        self.__class__.__name__))
                raise ValueError(msg)

    def _check_mandatory_inputs(self):
        """ Raises an exception if a mandatory input is Undefined
        """
        for name, spec in list(self.inputs.traits(mandatory=True).items()):
            value = getattr(self.inputs, name)
            self._check_xor(spec, name, value)
            if not isdefined(value) and spec.xor is None:
                msg = ("%s requires a value for input '%s'. "
                       "For a list of required inputs, see %s.help()" %
                       (self.__class__.__name__, name,
                        self.__class__.__name__))
                raise ValueError(msg)
            if isdefined(value):
                self._check_requires(spec, name, value)
        for name, spec in list(
                self.inputs.traits(mandatory=None, transient=None).items()):
            self._check_requires(spec, name, getattr(self.inputs, name))

    def _check_version_requirements(self, trait_object, raise_exception=True):
        """ Raises an exception on version mismatch
        """
        unavailable_traits = []
        # check minimum version
        check = dict(min_ver=lambda t: t is not None)
        names = trait_object.trait_names(**check)

        if names and self.version:
            version = LooseVersion(str(self.version))
            for name in names:
                min_ver = LooseVersion(
                    str(trait_object.traits()[name].min_ver))
                if min_ver > version:
                    unavailable_traits.append(name)
                    if not isdefined(getattr(trait_object, name)):
                        continue
                    if raise_exception:
                        raise Exception(
                            'Trait %s (%s) (version %s < required %s)' %
                            (name, self.__class__.__name__, version, min_ver))

        # check maximum version
        check = dict(max_ver=lambda t: t is not None)
        names = trait_object.trait_names(**check)
        if names and self.version:
            version = LooseVersion(str(self.version))
            for name in names:
                max_ver = LooseVersion(
                    str(trait_object.traits()[name].max_ver))
                if max_ver < version:
                    unavailable_traits.append(name)
                    if not isdefined(getattr(trait_object, name)):
                        continue
                    if raise_exception:
                        raise Exception(
                            'Trait %s (%s) (version %s > required %s)' %
                            (name, self.__class__.__name__, version, max_ver))
        return unavailable_traits

    def _run_interface(self, runtime):
        """ Core function that executes interface
        """
        raise NotImplementedError

    def _duecredit_cite(self):
        """ Add the interface references to the duecredit citations
        """
        for r in self.references_:
            r['path'] = self.__module__
            due.cite(**r)

    def run(self, cwd=None, ignore_exception=None, **inputs):
        """Execute this interface.

        This interface will not raise an exception if runtime.returncode is
        non-zero.

        Parameters
        ----------

        cwd : specify a folder where the interface should be run
        inputs : allows the interface settings to be updated

        Returns
        -------
        results :  an InterfaceResult object containing a copy of the instance
        that was executed, provenance information and, if successful, results
        """
        from ...utils.profiler import ResourceMonitor

        # if ignore_exception is not provided, taking self.ignore_exception
        if ignore_exception is None:
            ignore_exception = self.ignore_exception

        # Tear-up: get current and prev directories
        syscwd = rgetcwd(error=False)  # Recover when wd does not exist
        if cwd is None:
            cwd = syscwd

        os.chdir(cwd)  # Change to the interface wd

        enable_rm = config.resource_monitor and self.resource_monitor
        self.inputs.trait_set(**inputs)
        self._check_mandatory_inputs()
        self._check_version_requirements(self.inputs)
        interface = self.__class__
        self._duecredit_cite()

        # initialize provenance tracking
        store_provenance = str2bool(
            config.get('execution', 'write_provenance', 'false'))
        env = deepcopy(dict(os.environ))
        if self._redirect_x:
            env['DISPLAY'] = config.get_display()

        runtime = Bunch(
            cwd=cwd,
            prevcwd=syscwd,
            returncode=None,
            duration=None,
            environ=env,
            startTime=dt.isoformat(dt.utcnow()),
            endTime=None,
            platform=platform.platform(),
            hostname=platform.node(),
            version=self.version)
        runtime_attrs = set(runtime.dictcopy())

        mon_sp = None
        if enable_rm:
            mon_freq = float(
                config.get('execution', 'resource_monitor_frequency', 1))
            proc_pid = os.getpid()
            iflogger.debug(
                'Creating a ResourceMonitor on a %s interface, PID=%d.',
                self.__class__.__name__, proc_pid)
            mon_sp = ResourceMonitor(proc_pid, freq=mon_freq)
            mon_sp.start()

        # Grab inputs now, as they should not change during execution
        inputs = self.inputs.get_traitsfree()
        outputs = None

        try:
            runtime = self._pre_run_hook(runtime)
            runtime = self._run_interface(runtime)
            runtime = self._post_run_hook(runtime)
            outputs = self.aggregate_outputs(runtime)
        except Exception as e:
            import traceback
            # Retrieve the maximum info fast
            runtime.traceback = traceback.format_exc()
            # Gather up the exception arguments and append nipype info.
            exc_args = e.args if getattr(e, 'args') else tuple()
            exc_args += (
                'An exception of type %s occurred while running interface %s.'
                % (type(e).__name__, self.__class__.__name__), )
            if config.get('logging', 'interface_level',
                          'info').lower() == 'debug':
                exc_args += ('Inputs: %s' % str(self.inputs), )

            runtime.traceback_args = ('\n'.join(
                ['%s' % arg for arg in exc_args]), )

            if not ignore_exception:
                raise
        finally:
            if runtime is None or runtime_attrs - set(runtime.dictcopy()):
                raise RuntimeError("{} interface failed to return valid "
                                   "runtime object".format(
                                       interface.__class__.__name__))
            # This needs to be done always
            runtime.endTime = dt.isoformat(dt.utcnow())
            timediff = parseutc(runtime.endTime) - parseutc(runtime.startTime)
            runtime.duration = (timediff.days * 86400 + timediff.seconds +
                                timediff.microseconds / 1e6)
            results = InterfaceResult(
                interface,
                runtime,
                inputs=inputs,
                outputs=outputs,
                provenance=None)

            # Add provenance (if required)
            if store_provenance:
                # Provenance will only throw a warning if something went wrong
                results.provenance = write_provenance(results)

            # Make sure runtime profiler is shut down
            if enable_rm:
                import numpy as np
                mon_sp.stop()

                runtime.mem_peak_gb = None
                runtime.cpu_percent = None

                # Read .prof file in and set runtime values
                vals = np.loadtxt(mon_sp.fname, delimiter=',')
                if vals.size:
                    vals = np.atleast_2d(vals)
                    runtime.mem_peak_gb = vals[:, 1].max() / 1024
                    runtime.cpu_percent = vals[:, 2].max()

                    runtime.prof_dict = {
                        'time': vals[:, 0].tolist(),
                        'cpus': vals[:, 1].tolist(),
                        'rss_GiB': (vals[:, 2] / 1024).tolist(),
                        'vms_GiB': (vals[:, 3] / 1024).tolist(),
                    }
            os.chdir(syscwd)

        return results

    def _list_outputs(self):
        """ List the expected outputs
        """
        if self.output_spec:
            raise NotImplementedError
        else:
            return None

    def aggregate_outputs(self, runtime=None, needed_outputs=None):
        """ Collate expected outputs and check for existence
        """

        predicted_outputs = self._list_outputs()
        outputs = self._outputs()
        if predicted_outputs:
            _unavailable_outputs = []
            if outputs:
                _unavailable_outputs = \
                    self._check_version_requirements(self._outputs())
            for key, val in list(predicted_outputs.items()):
                if needed_outputs and key not in needed_outputs:
                    continue
                if key in _unavailable_outputs:
                    raise KeyError(('Output trait %s not available in version '
                                    '%s of interface %s. Please inform '
                                    'developers.') % (key, self.version,
                                                      self.__class__.__name__))
                try:
                    setattr(outputs, key, val)
                except TraitError as error:
                    if getattr(error, 'info',
                               'default').startswith('an existing'):
                        msg = ("File/Directory '%s' not found for %s output "
                               "'%s'." % (val, self.__class__.__name__, key))
                        raise FileNotFoundError(msg)
                    raise error

        return outputs

    @property
    def version(self):
        if self._version is None:
            if str2bool(config.get('execution', 'stop_on_unknown_version')):
                raise ValueError('Interface %s has no version information' %
                                 self.__class__.__name__)
        return self._version

    def load_inputs_from_json(self, json_file, overwrite=True):
        """
        A convenient way to load pre-set inputs from a JSON file.
        """

        with open(json_file) as fhandle:
            inputs_dict = json.load(fhandle)

        def_inputs = []
        if not overwrite:
            def_inputs = list(self.inputs.get_traitsfree().keys())

        new_inputs = list(set(list(inputs_dict.keys())) - set(def_inputs))
        for key in new_inputs:
            if hasattr(self.inputs, key):
                setattr(self.inputs, key, inputs_dict[key])

    def save_inputs_to_json(self, json_file):
        """
        A convenient way to save current inputs to a JSON file.
        """
        inputs = self.inputs.get_traitsfree()
        iflogger.debug('saving inputs %s', inputs)
        with open(json_file, 'w' if PY3 else 'wb') as fhandle:
            json.dump(inputs, fhandle, indent=4, ensure_ascii=False)

    def _pre_run_hook(self, runtime):
        """
        Perform any pre-_run_interface() processing

        Subclasses may override this function to modify ``runtime`` object or
        interface state

        MUST return runtime object
        """
        return runtime

    def _post_run_hook(self, runtime):
        """
        Perform any post-_run_interface() processing

        Subclasses may override this function to modify ``runtime`` object or
        interface state

        MUST return runtime object
        """
        return runtime


class SimpleInterface(BaseInterface):
    """ An interface pattern that allows outputs to be set in a dictionary
    called ``_results`` that is automatically interpreted by
    ``_list_outputs()`` to find the outputs.

    When implementing ``_run_interface``, set outputs with::

        self._results[out_name] = out_value

    This can be a way to upgrade a ``Function`` interface to do type checking.

    Examples
    --------

    >>> from nipype.interfaces.base import (
    ...     SimpleInterface, BaseInterfaceInputSpec, TraitedSpec)

    >>> def double(x):
    ...    return 2 * x
    ...
    >>> class DoubleInputSpec(BaseInterfaceInputSpec):
    ...     x = traits.Float(mandatory=True)
    ...
    >>> class DoubleOutputSpec(TraitedSpec):
    ...     doubled = traits.Float()
    ...
    >>> class Double(SimpleInterface):
    ...     input_spec = DoubleInputSpec
    ...     output_spec = DoubleOutputSpec
    ...
    ...     def _run_interface(self, runtime):
    ...          self._results['doubled'] = double(self.inputs.x)
    ...          return runtime

    >>> dbl = Double()
    >>> dbl.inputs.x = 2
    >>> dbl.run().outputs.doubled
    4.0
    """

    def __init__(self, from_file=None, resource_monitor=None, **inputs):
        super(SimpleInterface, self).__init__(
            from_file=from_file, resource_monitor=resource_monitor, **inputs)
        self._results = {}

    def _list_outputs(self):
        return self._results


class CommandLine(BaseInterface):
    """Implements functionality to interact with command line programs
    class must be instantiated with a command argument

    Parameters
    ----------

    command : string
        define base immutable `command` you wish to run

    args : string, optional
        optional arguments passed to base `command`


    Examples
    --------
    >>> import pprint
    >>> from nipype.interfaces.base import CommandLine
    >>> cli = CommandLine(command='ls', environ={'DISPLAY': ':1'})
    >>> cli.inputs.args = '-al'
    >>> cli.cmdline
    'ls -al'

    # Use get_traitsfree() to check all inputs set
    >>> pprint.pprint(cli.inputs.get_traitsfree())  # doctest:
    {'args': '-al',
     'environ': {'DISPLAY': ':1'}}

    >>> cli.inputs.get_hashval()[0][0]
    ('args', '-al')
    >>> cli.inputs.get_hashval()[1]
    '11c37f97649cd61627f4afe5136af8c0'

    """
    input_spec = CommandLineInputSpec
    _cmd_prefix = ''
    _cmd = None
    _version = None
    _terminal_output = 'stream'

    @classmethod
    def set_default_terminal_output(cls, output_type):
        """Set the default terminal output for CommandLine Interfaces.

        This method is used to set default terminal output for
        CommandLine Interfaces.  However, setting this will not
        update the output type for any existing instances.  For these,
        assign the <instance>.terminal_output.
        """

        if output_type in VALID_TERMINAL_OUTPUT:
            cls._terminal_output = output_type
        else:
            raise AttributeError(
                'Invalid terminal output_type: %s' % output_type)

    def __init__(self, command=None, terminal_output=None, **inputs):
        super(CommandLine, self).__init__(**inputs)
        self._environ = None
        # Set command. Input argument takes precedence
        self._cmd = command or getattr(self, '_cmd', None)

        # Store dependencies in runtime object
        self._ldd = str2bool(
            config.get('execution', 'get_linked_libs', 'true'))

        if self._cmd is None:
            raise Exception("Missing command")

        if terminal_output is not None:
            self.terminal_output = terminal_output

    @property
    def cmd(self):
        """sets base command, immutable"""
        if not self._cmd:
            raise NotImplementedError(
                'CommandLineInterface should wrap an executable, but '
                'none has been set.')
        return self._cmd

    @property
    def cmdline(self):
        """ `command` plus any arguments (args)
        validates arguments and generates command line"""
        self._check_mandatory_inputs()
        allargs = [self._cmd_prefix + self.cmd] + self._parse_inputs()
        return ' '.join(allargs)

    @property
    def terminal_output(self):
        return self._terminal_output

    @terminal_output.setter
    def terminal_output(self, value):
        if value not in VALID_TERMINAL_OUTPUT:
            raise RuntimeError(
                'Setting invalid value "%s" for terminal_output. Valid values are '
                '%s.' % (value,
                         ', '.join(['"%s"' % v
                                    for v in VALID_TERMINAL_OUTPUT])))
        self._terminal_output = value

    def raise_exception(self, runtime):
        raise RuntimeError(
            ('Command:\n{cmdline}\nStandard output:\n{stdout}\n'
             'Standard error:\n{stderr}\nReturn code: {returncode}'
             ).format(**runtime.dictcopy()))

    def _get_environ(self):
        return getattr(self.inputs, 'environ', {})

    def version_from_command(self, flag='-v', cmd=None):
        iflogger.warning('version_from_command member of CommandLine was '
                         'Deprecated in nipype-1.0.0 and deleted in 1.1.0')
        if cmd is None:
            cmd = self.cmd.split()[0]

        env = dict(os.environ)
        if which(cmd, env=env):
            out_environ = self._get_environ()
            env.update(out_environ)
            proc = sp.Popen(
                ' '.join((cmd, flag)),
                shell=True,
                env=env,
                stdout=sp.PIPE,
                stderr=sp.PIPE,
            )
            o, e = proc.communicate()
            return o

    def _run_interface(self, runtime, correct_return_codes=(0, )):
        """Execute command via subprocess

        Parameters
        ----------
        runtime : passed by the run function

        Returns
        -------
        runtime : updated runtime information
            adds stdout, stderr, merged, cmdline, dependencies, command_path

        """

        out_environ = self._get_environ()
        # Initialize runtime Bunch
        runtime.stdout = None
        runtime.stderr = None
        runtime.cmdline = self.cmdline
        runtime.environ.update(out_environ)

        # which $cmd
        executable_name = shlex.split(self._cmd_prefix + self.cmd)[0]
        cmd_path = which(executable_name, env=runtime.environ)

        if cmd_path is None:
            raise IOError(
                'No command "%s" found on host %s. Please check that the '
                'corresponding package is installed.' % (executable_name,
                                                         runtime.hostname))

        runtime.command_path = cmd_path
        runtime.dependencies = (get_dependencies(executable_name,
                                                 runtime.environ)
                                if self._ldd else '<skipped>')
        runtime = run_command(runtime, output=self.terminal_output)
        if runtime.returncode is None or \
                runtime.returncode not in correct_return_codes:
            self.raise_exception(runtime)

        return runtime

    def _format_arg(self, name, trait_spec, value):
        """A helper function for _parse_inputs

        Formats a trait containing argstr metadata
        """
        argstr = trait_spec.argstr
        iflogger.debug('%s_%s', name, value)
        if trait_spec.is_trait_type(traits.Bool) and "%" not in argstr:
            # Boolean options have no format string. Just append options if True.
            return argstr if value else None
        # traits.Either turns into traits.TraitCompound and does not have any
        # inner_traits
        elif trait_spec.is_trait_type(traits.List) \
            or (trait_spec.is_trait_type(traits.TraitCompound) and
                isinstance(value, list)):
            # This is a bit simple-minded at present, and should be
            # construed as the default. If more sophisticated behavior
            # is needed, it can be accomplished with metadata (e.g.
            # format string for list member str'ification, specifying
            # the separator, etc.)

            # Depending on whether we stick with traitlets, and whether or
            # not we beef up traitlets.List, we may want to put some
            # type-checking code here as well
            sep = trait_spec.sep if trait_spec.sep is not None else ' '

            if argstr.endswith('...'):
                # repeatable option
                # --id %d... will expand to
                # --id 1 --id 2 --id 3 etc.,.
                argstr = argstr.replace('...', '')
                return sep.join([argstr % elt for elt in value])
            else:
                return argstr % sep.join(str(elt) for elt in value)
        else:
            # Append options using format string.
            return argstr % value

    def _filename_from_source(self, name, chain=None):
        if chain is None:
            chain = []

        trait_spec = self.inputs.trait(name)
        retval = getattr(self.inputs, name)
        source_ext = None
        if not isdefined(retval) or "%s" in retval:
            if not trait_spec.name_source:
                return retval

            # Do not generate filename when excluded by other inputs
            if any(isdefined(getattr(self.inputs, field))
                   for field in trait_spec.xor or ()):
                return retval

            # Do not generate filename when required fields are missing
            if not all(isdefined(getattr(self.inputs, field))
                       for field in trait_spec.requires or ()):
                return retval

            if isdefined(retval) and "%s" in retval:
                name_template = retval
            else:
                name_template = trait_spec.name_template
            if not name_template:
                name_template = "%s_generated"

            ns = trait_spec.name_source
            while isinstance(ns, (list, tuple)):
                if len(ns) > 1:
                    iflogger.warning(
                        'Only one name_source per trait is allowed')
                ns = ns[0]

            if not isinstance(ns, (str, bytes)):
                raise ValueError(
                    'name_source of \'{}\' trait should be an input trait '
                    'name, but a type {} object was found'.format(
                        name, type(ns)))

            if isdefined(getattr(self.inputs, ns)):
                name_source = ns
                source = getattr(self.inputs, name_source)
                while isinstance(source, list):
                    source = source[0]

                # special treatment for files
                try:
                    _, base, source_ext = split_filename(source)
                except (AttributeError, TypeError):
                    base = source
            else:
                if name in chain:
                    raise NipypeInterfaceError(
                        'Mutually pointing name_sources')

                chain.append(name)
                base = self._filename_from_source(ns, chain)
                if isdefined(base):
                    _, _, source_ext = split_filename(base)
                else:
                    # Do not generate filename when required fields are missing
                    return retval

            chain = None
            retval = name_template % base
            _, _, ext = split_filename(retval)
            if trait_spec.keep_extension and (ext or source_ext):
                if (ext is None or not ext) and source_ext:
                    retval = retval + source_ext
            else:
                retval = self._overload_extension(retval, name)
        return retval

    def _gen_filename(self, name):
        raise NotImplementedError

    def _overload_extension(self, value, name=None):
        return value

    def _list_outputs(self):
        metadata = dict(name_source=lambda t: t is not None)
        traits = self.inputs.traits(**metadata)
        if traits:
            outputs = self.output_spec().trait_get()
            for name, trait_spec in list(traits.items()):
                out_name = name
                if trait_spec.output_name is not None:
                    out_name = trait_spec.output_name
                fname = self._filename_from_source(name)
                if isdefined(fname):
                    outputs[out_name] = os.path.abspath(fname)
            return outputs

    def _parse_inputs(self, skip=None):
        """Parse all inputs using the ``argstr`` format string in the Trait.

        Any inputs that are assigned (not the default_value) are formatted
        to be added to the command line.

        Returns
        -------
        all_args : list
            A list of all inputs formatted for the command line.

        """
        all_args = []
        initial_args = {}
        final_args = {}
        metadata = dict(argstr=lambda t: t is not None)
        for name, spec in sorted(self.inputs.traits(**metadata).items()):
            if skip and name in skip:
                continue
            value = getattr(self.inputs, name)
            if spec.name_source:
                value = self._filename_from_source(name)
            elif spec.genfile:
                if not isdefined(value) or value is None:
                    value = self._gen_filename(name)

            if not isdefined(value):
                continue
            arg = self._format_arg(name, spec, value)
            if arg is None:
                continue
            pos = spec.position
            if pos is not None:
                if int(pos) >= 0:
                    initial_args[pos] = arg
                else:
                    final_args[pos] = arg
            else:
                all_args.append(arg)
        first_args = [el for _, el in sorted(initial_args.items())]
        last_args = [el for _, el in sorted(final_args.items())]
        return first_args + all_args + last_args


class StdOutCommandLine(CommandLine):
    input_spec = StdOutCommandLineInputSpec

    def _gen_filename(self, name):
        return self._gen_outfilename() if name == 'out_file' else None

    def _gen_outfilename(self):
        raise NotImplementedError


class MpiCommandLine(CommandLine):
    """Implements functionality to interact with command line programs
    that can be run with MPI (i.e. using 'mpiexec').

    Examples
    --------
    >>> from nipype.interfaces.base import MpiCommandLine
    >>> mpi_cli = MpiCommandLine(command='my_mpi_prog')
    >>> mpi_cli.inputs.args = '-v'
    >>> mpi_cli.cmdline
    'my_mpi_prog -v'

    >>> mpi_cli.inputs.use_mpi = True
    >>> mpi_cli.inputs.n_procs = 8
    >>> mpi_cli.cmdline
    'mpiexec -n 8 my_mpi_prog -v'
    """
    input_spec = MpiCommandLineInputSpec

    @property
    def cmdline(self):
        """Adds 'mpiexec' to begining of command"""
        result = []
        if self.inputs.use_mpi:
            result.append('mpiexec')
            if self.inputs.n_procs:
                result.append('-n %d' % self.inputs.n_procs)
        result.append(super(MpiCommandLine, self).cmdline)
        return ' '.join(result)


class SEMLikeCommandLine(CommandLine):
    """In SEM derived interface all outputs have corresponding inputs.
    However, some SEM commands create outputs that are not defined in the XML.
    In those cases one has to create a subclass of the autogenerated one and
    overload the _list_outputs method. _outputs_from_inputs should still be
    used but only for the reduced (by excluding those that do not have
    corresponding inputs list of outputs.
    """

    def _list_outputs(self):
        outputs = self.output_spec().trait_get()
        return self._outputs_from_inputs(outputs)

    def _outputs_from_inputs(self, outputs):
        for name in list(outputs.keys()):
            corresponding_input = getattr(self.inputs, name)
            if isdefined(corresponding_input):
                if (isinstance(corresponding_input, bool)
                        and corresponding_input):
                    outputs[name] = \
                        os.path.abspath(self._outputs_filenames[name])
                else:
                    if isinstance(corresponding_input, list):
                        outputs[name] = [
                            os.path.abspath(inp) for inp in corresponding_input
                        ]
                    else:
                        outputs[name] = os.path.abspath(corresponding_input)
        return outputs

    def _format_arg(self, name, spec, value):
        if name in list(self._outputs_filenames.keys()):
            if isinstance(value, bool):
                if value:
                    value = os.path.abspath(self._outputs_filenames[name])
                else:
                    return ""
        return super(SEMLikeCommandLine, self)._format_arg(name, spec, value)


class LibraryBaseInterface(BaseInterface):
    _pkg = None
    imports = ()

    def __init__(self, check_import=True, *args, **kwargs):
        super(LibraryBaseInterface, self).__init__(*args, **kwargs)
        if check_import:
            import importlib
            failed_imports = []
            for pkg in (self._pkg,) + tuple(self.imports):
                try:
                    importlib.import_module(pkg)
                except ImportError:
                    failed_imports.append(pkg)
            if failed_imports:
                iflogger.warning('Unable to import %s; %s interface may fail to '
                                 'run', failed_imports, self.__class__.__name__)

    @property
    def version(self):
        if self._version is None:
            import importlib
            try:
                self._version = importlib.import_module(self._pkg).__version__
            except (ImportError, AttributeError):
                pass
        return super(LibraryBaseInterface, self).version


class PackageInfo(object):
    _version = None
    version_cmd = None
    version_file = None

    @classmethod
    def version(klass):
        if klass._version is None:
            if klass.version_cmd is not None:
                try:
                    clout = CommandLine(
                        command=klass.version_cmd,
                        resource_monitor=False,
                        terminal_output='allatonce').run()
                except IOError:
                    return None

                raw_info = clout.runtime.stdout
            elif klass.version_file is not None:
                try:
                    with open(klass.version_file, 'rt') as fobj:
                        raw_info = fobj.read()
                except OSError:
                    return None
            else:
                return None

            klass._version = klass.parse_version(raw_info)

        return klass._version

    @staticmethod
    def parse_version(raw_info):
        raise NotImplementedError<|MERGE_RESOLUTION|>--- conflicted
+++ resolved
@@ -41,13 +41,8 @@
 from .specs import (BaseInterfaceInputSpec, CommandLineInputSpec,
                     StdOutCommandLineInputSpec, MpiCommandLineInputSpec,
                     get_filecopy_info)
-<<<<<<< HEAD
-
 from .support import (Bunch, InterfaceResult, NipypeInterfaceError,
                       format_help)
-=======
-from .support import (Bunch, InterfaceResult, NipypeInterfaceError)
->>>>>>> fc85fefe
 
 standard_library.install_aliases()
 

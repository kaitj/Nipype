--- conflicted
+++ resolved
@@ -31,21 +31,6 @@
         argstr='-mask %s',
         desc=('only perform computation within the specified '
               'binary brain mask image'))
-<<<<<<< HEAD
-    method = traits.Enum(
-        'nonlinear',
-        'loglinear',
-        'sech',
-        'rician',
-        argstr='-method %s',
-        desc=('select method used to perform the fitting'))
-    reg_term = traits.Float(
-        argstr='-regularisation %f',
-        max_ver='0.3.13',
-        desc=('specify the strength of the regularisation term on the '
-              'magnitude of the tensor elements (default = 5000). This '
-              'only applies to the non-linear methods'))
-=======
     out_bzero = File(
         argstr='-b0 %s',
         desc=('output b0 image'))
@@ -61,7 +46,6 @@
     out_signal = File(
         argstr='-predicted_signal %s',
         desc=('predicted dwi image'))
->>>>>>> 79936eca
 
 
 class FitTensorOutputSpec(TraitedSpec):

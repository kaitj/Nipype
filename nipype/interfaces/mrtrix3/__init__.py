--- conflicted
+++ resolved
@@ -4,16 +4,10 @@
 # -*- coding: utf-8 -*-
 
 from .utils import (Mesh2PVE, Generate5tt, BrainMask, TensorMetrics,
-<<<<<<< HEAD
-                    ComputeTDI, TCK2VTK, MRMath, MRConvert, DWIExtract)
-from .preprocess import (ResponseSD, ACTPrepareFSL, ReplaceFSwithFIRST,
-                         DWIDenoise)
-=======
                     ComputeTDI, TCK2VTK, MRMath, MRConvert, DWIExtract,
                     PopulationTemplate)
 from .preprocess import (ResponseSD, ACTPrepareFSL, ReplaceFSwithFIRST,
-                         AverageResponse)
->>>>>>> b96d82c1
+                         DWIDenoise, AverageResponse)
 from .tracking import Tractography
 from .reconst import FitTensor, EstimateFOD
 from .connectivity import LabelConfig, LabelConvert, BuildConnectome
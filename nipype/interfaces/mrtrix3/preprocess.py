--- conflicted
+++ resolved
@@ -8,11 +8,8 @@
 import sys
 
 from ..base import (CommandLineInputSpec, CommandLine, traits, TraitedSpec,
-<<<<<<< HEAD
-                    File, isdefined, Undefined, InputMultiObject)
-=======
-                    File, isdefined, Undefined, InputMultiPath)
->>>>>>> b96d82c1
+                    File, isdefined, Undefined, InputMultiObject,
+                    InputMultiPath)
 from .base import MRTrix3BaseInputSpec, MRTrix3Base
 
 
@@ -109,7 +106,6 @@
         argstr='%s', position=-1, desc='output CSF response text file')
     in_mask = File(
         exists=True, argstr='-mask %s', desc='provide initial mask image')
-<<<<<<< HEAD
     max_sh = InputMultiObject(
         traits.Int,
         value=[8],
@@ -118,10 +114,6 @@
         sep=',',
         desc=('maximum harmonic degree of response function - single value for '
               'single-shell response, list for multi-shell response'))
-=======
-    max_sh = traits.String(
-        argstr='-lmax %s', desc='maximum harmonic degree of response function')
->>>>>>> b96d82c1
 
 
 class ResponseSDOutputSpec(TraitedSpec):

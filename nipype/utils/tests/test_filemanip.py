--- conflicted
+++ resolved
@@ -170,48 +170,6 @@
     os.unlink(orig_img)
     os.unlink(orig_hdr)
 
-
-<<<<<<< HEAD
-# def test_recopy():
-#     # Re-copying with the same parameters on an unchanged file should be
-#     # idempotent
-#     #
-#     # Test for copying from regular files and symlinks
-#     orig_img, orig_hdr = _temp_analyze_files()
-#     pth, fname = os.path.split(orig_img)
-#     img_link = os.path.join(pth, 'imglink.img')
-#     hdr_link = os.path.join(pth, 'imglink.hdr')
-#     new_img = os.path.join(pth, 'newfile.img')
-#     new_hdr = os.path.join(pth, 'newfile.hdr')
-#     copyfile(orig_img, img_link)
-#     for copy in (True, False):
-#         for use_hardlink in (True, False):
-#             copyfile(orig_img, new_img, copy=copy, use_hardlink=use_hardlink)
-#             img_stat = os.stat(new_img)
-#             hdr_stat = os.stat(new_hdr)
-#             copyfile(orig_img, new_img, copy=copy, use_hardlink=use_hardlink)
-#             err_msg = "Regular - OS: {}; Copy: {}; Hardlink: {}".format(
-#                 os.name, copy, use_hardlink)
-#             yield assert_equal, img_stat, os.stat(new_img), err_msg
-#             yield assert_equal, hdr_stat, os.stat(new_hdr), err_msg
-#             os.unlink(new_img)
-#             os.unlink(new_hdr)
-# 
-#             copyfile(img_link, new_img, copy=copy, use_hardlink=use_hardlink)
-#             img_stat = os.stat(new_img)
-#             hdr_stat = os.stat(new_hdr)
-#             copyfile(img_link, new_img, copy=copy, use_hardlink=use_hardlink)
-#             err_msg = "Symlink - OS: {}; Copy: {}; Hardlink: {}".format(
-#                 os.name, copy, use_hardlink)
-#             yield assert_equal, img_stat, os.stat(new_img), err_msg
-#             yield assert_equal, hdr_stat, os.stat(new_hdr), err_msg
-#             os.unlink(new_img)
-#             os.unlink(new_hdr)
-#     os.unlink(img_link)
-#     os.unlink(hdr_link)
-#     os.unlink(orig_img)
-#     os.unlink(orig_hdr)
-=======
 def test_recopy():
     # Re-copying with the same parameters on an unchanged file should be
     # idempotent
@@ -259,8 +217,6 @@
     os.unlink(hdr_link)
     os.unlink(orig_img)
     os.unlink(orig_hdr)
->>>>>>> 196f464a
-
 
 def test_copyfallback():
     if os.name is not 'posix':

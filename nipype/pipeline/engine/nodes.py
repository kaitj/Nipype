--- conflicted
+++ resolved
@@ -21,13 +21,8 @@
 from ...utils.misc import flatten, unflatten, str2bool, dict_diff
 from ...utils.filemanip import (md5, FileNotFoundError, ensure_list,
                                 simplify_list, copyfiles, fnames_presuffix,
-<<<<<<< HEAD
                                 loadpkl, split_filename, load_json,
-                                emptydirs, savepkl, indirectory)
-=======
-                                loadpkl, split_filename, load_json, makedirs,
-                                emptydirs, savepkl, to_str, indirectory, silentrm)
->>>>>>> 80bb6e9f
+                                emptydirs, savepkl, indirectory, silentrm)
 
 from ...interfaces.base import (traits, InputMultiPath, CommandLine, Undefined,
                                 DynamicTraitedSpec, Bunch, InterfaceResult,

# emacs: -*- mode: python; py-indent-offset: 4; indent-tabs-mode: nil -*-
# vi: set ft=python sts=4 ts=4 sw=4 et:
'''
Miscellaneous algorithms for 2D contours and 3D triangularized meshes handling

    Change directory to provide relative paths for doctests
    >>> import os
    >>> filepath = os.path.dirname( os.path.realpath( __file__ ) )
    >>> datadir = os.path.realpath(os.path.join(filepath, '../testing/data'))
    >>> os.chdir(datadir)

'''
from __future__ import division
from builtins import zip

<<<<<<< HEAD
import numpy as np
from numpy import linalg as nla
import os
import os.path as op
from ..external import six
from .. import logging
from ..interfaces.base import (BaseInterface, traits, TraitedSpec, File,
                               BaseInterfaceInputSpec)
from warnings import warn

iflogger = logging.getLogger('interface')

oldets = os.getenv('ETS_TOOLKIT')
have_tvtk = False
try:
    os.environ['ETS_TOOLKIT'] = 'null'
    from tvtk.api import tvtk
    have_tvtk = True
except ImportError:
    pass

if oldets is not None:
    os.environ['ETS_TOOLKIT'] = oldets
else:
    del os.environ['ETS_TOOLKIT']

=======
import os.path as op
from warnings import warn

import numpy as np
from numpy import linalg as nla

from .. import logging
from ..external.six import string_types
from ..interfaces.base import (BaseInterface, traits, TraitedSpec, File,
                               BaseInterfaceInputSpec)
>>>>>>> 175a6deb
iflogger = logging.getLogger('interface')


class TVTKBaseInterface(BaseInterface):
    _redirect_x = True
    _vtk_major = 6

    def __init__(self, **inputs):
        if not have_tvtk:
            iflogger.warning('Interface requires tvtk, but it wasn\'t found')
        else:
            try:
                from tvtk.tvtk_classes.vtk_version import vtk_build_version
                self._vtk_major = int(vtk_build_version[0])
            except ImportError:
                iflogger.warning('VTK version-major inspection using tvtk failed.')

        super(TVTKBaseInterface, self).__init__(**inputs)


class WarpPointsInputSpec(BaseInterfaceInputSpec):
    points = File(exists=True, mandatory=True,
                  desc=('file containing the point set'))
    warp = File(exists=True, mandatory=True,
                desc=('dense deformation field to be applied'))
    interp = traits.Enum('cubic', 'nearest', 'linear', usedefault=True,
                         mandatory=True, desc='interpolation')
    out_points = File(name_source='points', name_template='%s_warped',
                      output_name='out_points', keep_extension=True,
                      desc='the warped point set')


class WarpPointsOutputSpec(TraitedSpec):
    out_points = File(desc='the warped point set')


class WarpPoints(TVTKBaseInterface):

    """
    Applies a displacement field to a point set given in vtk format.
    Any discrete deformation field, given in physical coordinates and
    which volume covers the extent of the vtk point set, is a valid
    ``warp`` file. FSL interfaces are compatible, for instance any
    field computed with :class:`nipype.interfaces.fsl.utils.ConvertWarp`.

    Example
    -------

    >>> from nipype.algorithms.mesh import WarpPoints
    >>> wp = WarpPoints()
    >>> wp.inputs.points = 'surf1.vtk'
    >>> wp.inputs.warp = 'warpfield.nii'
    >>> res = wp.run() # doctest: +SKIP
    """
    input_spec = WarpPointsInputSpec
    output_spec = WarpPointsOutputSpec

    def _gen_fname(self, in_file, suffix='generated', ext=None):
        import os.path as op

        fname, fext = op.splitext(op.basename(in_file))

        if fext == '.gz':
            fname, fext2 = op.splitext(fname)
            fext = fext2 + fext

        if ext is None:
            ext = fext

        if ext[0] == '.':
            ext = ext[1:]
        return op.abspath('%s_%s.%s' % (fname, suffix, ext))

    def _run_interface(self, runtime):
        import nibabel as nb
        import numpy as np
        from scipy import ndimage

        r = tvtk.PolyDataReader(file_name=self.inputs.points)
        r.update()
        mesh = r.output
        points = np.array(mesh.points)
        warp_dims = nb.funcs.four_to_three(nb.load(self.inputs.warp))

        affine = warp_dims[0].affine
        voxsize = warp_dims[0].header.get_zooms()
        vox2ras = affine[0:3, 0:3]
        ras2vox = np.linalg.inv(vox2ras)
        origin = affine[0:3, 3]
        voxpoints = np.array([np.dot(ras2vox, (p - origin)) for p in points])

        warps = []
        for axis in warp_dims:
            wdata = axis.get_data()
            if np.any(wdata != 0):

                warp = ndimage.map_coordinates(wdata,
                                               voxpoints.transpose())
            else:
                warp = np.zeros((points.shape[0],))

            warps.append(warp)

        disps = np.squeeze(np.dstack(warps))
        newpoints = [p + d for p, d in zip(points, disps)]
        mesh.points = newpoints
        w = tvtk.PolyDataWriter()
        if self._vtk_major <= 5:
            w.input = mesh
        else:
            w.set_input_data_object(mesh)

        w.file_name = self._gen_fname(self.inputs.points,
                                      suffix='warped',
                                      ext='.vtk')
        w.write()
        return runtime

    def _list_outputs(self):
        outputs = self._outputs().get()
        outputs['out_points'] = self._gen_fname(self.inputs.points,
                                                suffix='warped',
                                                ext='.vtk')
        return outputs


class ComputeMeshWarpInputSpec(BaseInterfaceInputSpec):
    surface1 = File(exists=True, mandatory=True,
                    desc=('Reference surface (vtk format) to which compute '
                          'distance.'))
    surface2 = File(exists=True, mandatory=True,

                    desc=('Test surface (vtk format) from which compute '
                          'distance.'))
    metric = traits.Enum('euclidean', 'sqeuclidean', usedefault=True,
                         desc=('norm used to report distance'))
    weighting = traits.Enum(
        'none', 'area', usedefault=True,
        desc=('"none": no weighting is performed, surface": edge distance is '
              'weighted by the corresponding surface area'))
    out_warp = File('surfwarp.vtk', usedefault=True,
                    desc='vtk file based on surface1 and warpings mapping it '
                    'to surface2')
    out_file = File('distance.npy', usedefault=True,
                    desc='numpy file keeping computed distances and weights')


class ComputeMeshWarpOutputSpec(TraitedSpec):
    distance = traits.Float(desc="computed distance")
    out_warp = File(exists=True, desc=('vtk file with the vertex-wise '
                                       'mapping of surface1 to surface2'))
    out_file = File(exists=True,
                    desc='numpy file keeping computed distances and weights')


class ComputeMeshWarp(TVTKBaseInterface):

    """
    Calculates a the vertex-wise warping to get surface2 from surface1.
    It also reports the average distance of vertices, using the norm specified
    as input.

    .. warning:

      A point-to-point correspondence between surfaces is required


    Example
    -------

    >>> import nipype.algorithms.mesh as m
    >>> dist = m.ComputeMeshWarp()
    >>> dist.inputs.surface1 = 'surf1.vtk'
    >>> dist.inputs.surface2 = 'surf2.vtk'
    >>> res = dist.run()  # doctest: +SKIP

    """

    input_spec = ComputeMeshWarpInputSpec
    output_spec = ComputeMeshWarpOutputSpec

    def _triangle_area(self, A, B, C):
        A = np.array(A)
        B = np.array(B)
        C = np.array(C)
        ABxAC = nla.norm(A - B) * nla.norm(A - C)
        prod = np.dot(B - A, C - A)
        angle = np.arccos(prod / ABxAC)
        area = 0.5 * ABxAC * np.sin(angle)
        return area

    def _run_interface(self, runtime):
        r1 = tvtk.PolyDataReader(file_name=self.inputs.surface1)
        r2 = tvtk.PolyDataReader(file_name=self.inputs.surface2)
        vtk1 = r1.output
        vtk2 = r2.output
        r1.update()
        r2.update()
        assert(len(vtk1.points) == len(vtk2.points))

        points1 = np.array(vtk1.points)
        points2 = np.array(vtk2.points)

        diff = points2 - points1
        weights = np.ones(len(diff))

        try:
            errvector = nla.norm(diff, axis=1)
        except TypeError:  # numpy < 1.9
            errvector = np.apply_along_axis(nla.norm, 1, diff)

        if self.inputs.metric == 'sqeuclidean':
            errvector = errvector ** 2

        if (self.inputs.weighting == 'area'):
            faces = vtk1.polys.to_array().reshape(-1, 4).astype(int)[:, 1:]

            for i, p1 in enumerate(points2):
                # compute surfaces, set in weight
                w = 0.0
                point_faces = faces[(faces[:, :] == i).any(axis=1)]

                for idset in point_faces:
                    fp1 = points1[int(idset[0])]
                    fp2 = points1[int(idset[1])]
                    fp3 = points1[int(idset[2])]
                    w += self._triangle_area(fp1, fp2, fp3)
                weights[i] = w

        result = np.vstack([errvector, weights])
        np.save(op.abspath(self.inputs.out_file), result.transpose())

        out_mesh = tvtk.PolyData()
        out_mesh.points = vtk1.points
        out_mesh.polys = vtk1.polys
        out_mesh.point_data.vectors = diff
        out_mesh.point_data.vectors.name = 'warpings'
        writer = tvtk.PolyDataWriter(
            file_name=op.abspath(self.inputs.out_warp))

        if self._vtk_major <= 5:
            writer.input = mesh
        else:
            writer.set_input_data_object(mesh)

        writer.write()

        self._distance = np.average(errvector, weights=weights)
        return runtime

    def _list_outputs(self):
        outputs = self._outputs().get()
        outputs['out_file'] = op.abspath(self.inputs.out_file)
        outputs['out_warp'] = op.abspath(self.inputs.out_warp)
        outputs['distance'] = self._distance
        return outputs


class MeshWarpMathsInputSpec(BaseInterfaceInputSpec):
    in_surf = File(exists=True, mandatory=True,
                   desc=('Input surface in vtk format, with associated warp '
                         'field as point data (ie. from ComputeMeshWarp'))
    float_trait = traits.Either(traits.Float(1.0), traits.Tuple(
        traits.Float(1.0), traits.Float(1.0), traits.Float(1.0)))

    operator = traits.Either(
        float_trait, File(exists=True), default=1.0, mandatory=True,
        desc=('image, float or tuple of floats to act as operator'))

    operation = traits.Enum('sum', 'sub', 'mul', 'div', usedefault=True,
                            desc=('operation to be performed'))

    out_warp = File('warp_maths.vtk', usedefault=True,
                    desc='vtk file based on in_surf and warpings mapping it '
                    'to out_file')
    out_file = File('warped_surf.vtk', usedefault=True,
                    desc='vtk with surface warped')


class MeshWarpMathsOutputSpec(TraitedSpec):
    out_warp = File(exists=True, desc=('vtk file with the vertex-wise '
                                       'mapping of surface1 to surface2'))
    out_file = File(exists=True,
                    desc='vtk with surface warped')


class MeshWarpMaths(TVTKBaseInterface):

    """
    Performs the most basic mathematical operations on the warping field
    defined at each vertex of the input surface. A surface with scalar
    or vector data can be used as operator for non-uniform operations.

    .. warning:

      A point-to-point correspondence between surfaces is required


    Example
    -------

    >>> import nipype.algorithms.mesh as m
    >>> mmath = m.MeshWarpMaths()
    >>> mmath.inputs.in_surf = 'surf1.vtk'
    >>> mmath.inputs.operator = 'surf2.vtk'
    >>> mmath.inputs.operation = 'mul'
    >>> res = mmath.run()  # doctest: +SKIP

    """

    input_spec = MeshWarpMathsInputSpec
    output_spec = MeshWarpMathsOutputSpec

    def _run_interface(self, runtime):
        r1 = tvtk.PolyDataReader(file_name=self.inputs.in_surf)
        vtk1 = r1.output
        r1.update()
        points1 = np.array(vtk1.points)

        if vtk1.point_data.vectors is None:
            raise RuntimeError(('No warping field was found in in_surf'))

        operator = self.inputs.operator
        opfield = np.ones_like(points1)

        if isinstance(operator, string_types):
            r2 = tvtk.PolyDataReader(file_name=self.inputs.surface2)
            vtk2 = r2.output
            r2.update()
            assert(len(points1) == len(vtk2.points))

            opfield = vtk2.point_data.vectors

            if opfield is None:
                opfield = vtk2.point_data.scalars

            if opfield is None:
                raise RuntimeError(
                    ('No operator values found in operator file'))

            opfield = np.array(opfield)

            if opfield.shape[1] < points1.shape[1]:
                opfield = np.array([opfield.tolist()] * points1.shape[1]).T
        else:
            operator = np.atleast_1d(operator)
            opfield *= operator

        warping = np.array(vtk1.point_data.vectors)

        if self.inputs.operation == 'sum':
            warping += opfield
        elif self.inputs.operation == 'sub':
            warping -= opfield
        elif self.inputs.operation == 'mul':
            warping *= opfield
        elif self.inputs.operation == 'div':
            warping /= opfield

        vtk1.point_data.vectors = warping
        writer = tvtk.PolyDataWriter(
            file_name=op.abspath(self.inputs.out_warp))
        if self._vtk_major <= 5:
            writer.input = vtk1
        else:
            writer.set_input_data_object(vtk1)
        writer.write()

        vtk1.point_data.vectors = None
        vtk1.points = points1 + warping
        writer = tvtk.PolyDataWriter(
            file_name=op.abspath(self.inputs.out_file))

        if self._vtk_major <= 5:
            writer.input = vtk1
        else:
            writer.set_input_data_object(vtk1)
        writer.write()

        return runtime

    def _list_outputs(self):
        outputs = self._outputs().get()
        outputs['out_file'] = op.abspath(self.inputs.out_file)
        outputs['out_warp'] = op.abspath(self.inputs.out_warp)
        return outputs


class P2PDistance(ComputeMeshWarp):

    """
    Calculates a point-to-point (p2p) distance between two corresponding
    VTK-readable meshes or contours.

    A point-to-point correspondence between nodes is required

    .. deprecated:: 1.0-dev
       Use :py:class:`ComputeMeshWarp` instead.
    """

    def __init__(self, **inputs):
        super(P2PDistance, self).__init__(**inputs)
        warn(('This interface has been deprecated since 1.0, please use '
              'ComputeMeshWarp'),
             DeprecationWarning)<|MERGE_RESOLUTION|>--- conflicted
+++ resolved
@@ -5,7 +5,7 @@
 
     Change directory to provide relative paths for doctests
     >>> import os
-    >>> filepath = os.path.dirname( os.path.realpath( __file__ ) )
+    >>> filepath = os.path.dirname(os.path.realpath( __file__ ))
     >>> datadir = os.path.realpath(os.path.join(filepath, '../testing/data'))
     >>> os.chdir(datadir)
 
@@ -13,18 +13,17 @@
 from __future__ import division
 from builtins import zip
 
-<<<<<<< HEAD
+import os
+import os.path as op
+from warnings import warn
+
 import numpy as np
 from numpy import linalg as nla
-import os
-import os.path as op
-from ..external import six
+
 from .. import logging
+from ..external.six import string_types
 from ..interfaces.base import (BaseInterface, traits, TraitedSpec, File,
                                BaseInterfaceInputSpec)
-from warnings import warn
-
-iflogger = logging.getLogger('interface')
 
 oldets = os.getenv('ETS_TOOLKIT')
 have_tvtk = False
@@ -40,18 +39,6 @@
 else:
     del os.environ['ETS_TOOLKIT']
 
-=======
-import os.path as op
-from warnings import warn
-
-import numpy as np
-from numpy import linalg as nla
-
-from .. import logging
-from ..external.six import string_types
-from ..interfaces.base import (BaseInterface, traits, TraitedSpec, File,
-                               BaseInterfaceInputSpec)
->>>>>>> 175a6deb
 iflogger = logging.getLogger('interface')
 
 
